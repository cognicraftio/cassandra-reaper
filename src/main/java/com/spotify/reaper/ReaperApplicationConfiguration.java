/*
 * Licensed under the Apache License, Version 2.0 (the "License");
 * you may not use this file except in compliance with the License.
 * You may obtain a copy of the License at
 *
 *     http://www.apache.org/licenses/LICENSE-2.0
 *
 * Unless required by applicable law or agreed to in writing, software
 * distributed under the License is distributed on an "AS IS" BASIS,
 * WITHOUT WARRANTIES OR CONDITIONS OF ANY KIND, either express or implied.
 * See the License for the specific language governing permissions and
 * limitations under the License.
 */
package com.spotify.reaper;

import com.fasterxml.jackson.annotation.JsonProperty;

import org.apache.cassandra.repair.RepairParallelism;
import org.hibernate.validator.constraints.NotEmpty;

import java.util.Map;

import javax.validation.Valid;
import javax.validation.constraints.DecimalMin;
import javax.validation.constraints.Max;
import javax.validation.constraints.NotNull;
import javax.ws.rs.DefaultValue;

import io.dropwizard.Configuration;
import io.dropwizard.db.DataSourceFactory;

public class ReaperApplicationConfiguration extends Configuration {

  @JsonProperty
  @NotNull
  private Integer segmentCount;

  @JsonProperty
  @NotNull
  private RepairParallelism repairParallelism;

  @JsonProperty
  @NotNull
  @DecimalMin(value = "0", inclusive = false)
  @Max(1)
  private Double repairIntensity;

  @JsonProperty
  @NotNull
<<<<<<< HEAD
  @DefaultValue("false")
  private Boolean incrementalRepair;
=======
  @DefaultValue("7")
  private Integer scheduleDaysBetween;
>>>>>>> ef76a21d

  @JsonProperty
  @NotNull
  private Integer repairRunThreadCount;

  @JsonProperty
  @NotNull
  private Integer hangingRepairTimeoutMins;

  @NotEmpty
  private String storageType;

  private String enableCrossOrigin;

  @Valid
  @NotNull
  @JsonProperty
  private DataSourceFactory database = new DataSourceFactory();

  @JsonProperty
  private Map<String, Integer> jmxPorts;

  @JsonProperty
  private JmxCredentials jmxAuth;


  public int getSegmentCount() {
    return segmentCount;
  }

  public void setSegmentCount(int segmentCount) {
    this.segmentCount = segmentCount;
  }

  public RepairParallelism getRepairParallelism() {
    return repairParallelism;
  }

  public void setRepairParallelism(RepairParallelism repairParallelism) {
    this.repairParallelism = repairParallelism;
  }

  public double getRepairIntensity() {
    return repairIntensity;
  }

  public void setRepairIntensity(double repairIntensity) {
    this.repairIntensity = repairIntensity;
  }
  
  public Boolean getIncrementalRepair() {
	    return incrementalRepair;
  }

<<<<<<< HEAD
  public void setIncrementalRepair(Boolean incrementalRepair) {
	    this.incrementalRepair = incrementalRepair;
  }
  
=======
  public Integer getScheduleDaysBetween() {
    return scheduleDaysBetween;
  }

  public void setScheduleDaysBetween(int scheduleDaysBetween) {
    this.scheduleDaysBetween = scheduleDaysBetween;
  }

>>>>>>> ef76a21d
  public int getRepairRunThreadCount() {
    return repairRunThreadCount;
  }

  public void setRepairRunThreadCount(int repairRunThreadCount) {
    this.repairRunThreadCount = repairRunThreadCount;
  }

  public String getStorageType() {
    return storageType;
  }

  public void setEnableCrossOrigin(String enableCrossOrigin) {
    this.enableCrossOrigin = enableCrossOrigin;
  }

  public String getEnableCrossOrigin() {
    return this.enableCrossOrigin;
  }

  public boolean isEnableCrossOrigin() {
    return this.enableCrossOrigin != null && this.enableCrossOrigin.equalsIgnoreCase("true");
  }

  public void setStorageType(String storageType) {
    this.storageType = storageType;
  }

  public DataSourceFactory getDataSourceFactory() {
    return database;
  }

  public void setDataSourceFactory(DataSourceFactory database) {
    this.database = database;
  }

  public int getHangingRepairTimeoutMins() {
    return hangingRepairTimeoutMins;
  }

  @JsonProperty
  public void setHangingRepairTimeoutMins(int hangingRepairTimeoutMins) {
    this.hangingRepairTimeoutMins = hangingRepairTimeoutMins;
  }

  public Map<String, Integer> getJmxPorts() {
    return jmxPorts;
  }

  public void setJmxPorts(Map<String, Integer> jmxPorts) {
    this.jmxPorts = jmxPorts;
  }

  public JmxCredentials getJmxAuth() {
    return jmxAuth;
  }

  public void setJmxAuth(JmxCredentials jmxAuth) {
    this.jmxAuth = jmxAuth;
  }

  public static class JmxCredentials {

    @JsonProperty
    private String username;
    @JsonProperty
    private String password;

    public String getUsername() {
      return username;
    }

    public String getPassword() {
      return password;
    }

  }

}<|MERGE_RESOLUTION|>--- conflicted
+++ resolved
@@ -13,11 +13,6 @@
  */
 package com.spotify.reaper;
 
-import com.fasterxml.jackson.annotation.JsonProperty;
-
-import org.apache.cassandra.repair.RepairParallelism;
-import org.hibernate.validator.constraints.NotEmpty;
-
 import java.util.Map;
 
 import javax.validation.Valid;
@@ -26,6 +21,11 @@
 import javax.validation.constraints.NotNull;
 import javax.ws.rs.DefaultValue;
 
+import org.apache.cassandra.repair.RepairParallelism;
+import org.hibernate.validator.constraints.NotEmpty;
+
+import com.fasterxml.jackson.annotation.JsonProperty;
+
 import io.dropwizard.Configuration;
 import io.dropwizard.db.DataSourceFactory;
 
@@ -47,13 +47,12 @@
 
   @JsonProperty
   @NotNull
-<<<<<<< HEAD
   @DefaultValue("false")
   private Boolean incrementalRepair;
-=======
+
   @DefaultValue("7")
   private Integer scheduleDaysBetween;
->>>>>>> ef76a21d
+
 
   @JsonProperty
   @NotNull
@@ -108,12 +107,10 @@
 	    return incrementalRepair;
   }
 
-<<<<<<< HEAD
   public void setIncrementalRepair(Boolean incrementalRepair) {
 	    this.incrementalRepair = incrementalRepair;
   }
   
-=======
   public Integer getScheduleDaysBetween() {
     return scheduleDaysBetween;
   }
@@ -122,7 +119,6 @@
     this.scheduleDaysBetween = scheduleDaysBetween;
   }
 
->>>>>>> ef76a21d
   public int getRepairRunThreadCount() {
     return repairRunThreadCount;
   }
