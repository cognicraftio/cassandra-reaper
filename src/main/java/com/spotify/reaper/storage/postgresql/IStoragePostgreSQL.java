--- conflicted
+++ resolved
@@ -13,6 +13,20 @@
  */
 package com.spotify.reaper.storage.postgresql;
 
+import java.math.BigInteger;
+import java.util.Collection;
+import java.util.Iterator;
+import java.util.List;
+
+import org.skife.jdbi.v2.sqlobject.Bind;
+import org.skife.jdbi.v2.sqlobject.BindBean;
+import org.skife.jdbi.v2.sqlobject.GetGeneratedKeys;
+import org.skife.jdbi.v2.sqlobject.SqlBatch;
+import org.skife.jdbi.v2.sqlobject.SqlQuery;
+import org.skife.jdbi.v2.sqlobject.SqlUpdate;
+import org.skife.jdbi.v2.sqlobject.customizers.BatchChunkSize;
+import org.skife.jdbi.v2.sqlobject.customizers.Mapper;
+
 import com.spotify.reaper.core.Cluster;
 import com.spotify.reaper.core.RepairRun;
 import com.spotify.reaper.core.RepairSchedule;
@@ -21,20 +35,6 @@
 import com.spotify.reaper.resources.view.RepairRunStatus;
 import com.spotify.reaper.resources.view.RepairScheduleStatus;
 import com.spotify.reaper.service.RepairParameters;
-
-import org.skife.jdbi.v2.sqlobject.Bind;
-import org.skife.jdbi.v2.sqlobject.BindBean;
-import org.skife.jdbi.v2.sqlobject.GetGeneratedKeys;
-import org.skife.jdbi.v2.sqlobject.SqlBatch;
-import org.skife.jdbi.v2.sqlobject.SqlQuery;
-import org.skife.jdbi.v2.sqlobject.SqlUpdate;
-import org.skife.jdbi.v2.sqlobject.customizers.BatchChunkSize;
-import org.skife.jdbi.v2.sqlobject.customizers.Mapper;
-
-import java.math.BigInteger;
-import java.util.Collection;
-import java.util.Iterator;
-import java.util.List;
 
 /**
  * JDBI based PostgreSQL interface.
@@ -85,7 +85,6 @@
 
   // RepairUnit
   //
-<<<<<<< HEAD
   static final String SQL_REPAIR_UNIT_ALL_FIELDS_NO_ID =
       "cluster_name, keyspace_name, column_families, incremental_repair";
   static final String SQL_REPAIR_UNIT_ALL_FIELDS =
@@ -94,14 +93,7 @@
       "INSERT INTO repair_unit (" + SQL_REPAIR_UNIT_ALL_FIELDS_NO_ID + ") VALUES "
       + "(:clusterName, :keyspaceName, :columnFamilies, :incrementalRepair)";
   static final String SQL_GET_REPAIR_UNIT =
-=======
-  String SQL_REPAIR_UNIT_ALL_FIELDS_NO_ID = "cluster_name, keyspace_name, column_families";
-  String SQL_REPAIR_UNIT_ALL_FIELDS = "repair_unit.id, " + SQL_REPAIR_UNIT_ALL_FIELDS_NO_ID;
-  String SQL_INSERT_REPAIR_UNIT =
-      "INSERT INTO repair_unit (" + SQL_REPAIR_UNIT_ALL_FIELDS_NO_ID + ") VALUES "
-      + "(:clusterName, :keyspaceName, :columnFamilies)";
-  String SQL_GET_REPAIR_UNIT =
->>>>>>> ef76a21d
+
       "SELECT " + SQL_REPAIR_UNIT_ALL_FIELDS + " FROM repair_unit WHERE id = :id";
   String SQL_GET_REPAIR_UNIT_BY_CLUSTER_AND_TABLES =
       "SELECT " + SQL_REPAIR_UNIT_ALL_FIELDS + " FROM repair_unit "
@@ -202,7 +194,6 @@
   //
   String SQL_CLUSTER_RUN_OVERVIEW =
       "SELECT repair_run.id, repair_unit.cluster_name, keyspace_name, column_families, "
-<<<<<<< HEAD
           + "(SELECT COUNT(case when state = 2 then 1 else null end) FROM repair_segment WHERE run_id = repair_run.id) AS segments_repaired, "
           + "(SELECT COUNT(*) FROM repair_segment WHERE run_id = repair_run.id) AS segments_total, "
           + "repair_run.state, repair_run.start_time, "
@@ -221,27 +212,6 @@
           + "FROM repair_schedule "
           + "JOIN repair_unit ON repair_unit_id = repair_unit.id "
           + "WHERE cluster_name = :clusterName";
-=======
-      + "(SELECT COUNT(case when state = 2 then 1 else null end) FROM repair_segment "
-      + "WHERE run_id = repair_run.id) AS segments_repaired, "
-      + "(SELECT COUNT(*) FROM repair_segment WHERE run_id = repair_run.id) AS segments_total, "
-      + "repair_run.state, repair_run.start_time, "
-      + "repair_run.end_time, cause, owner, last_event, "
-      + "creation_time, pause_time, intensity, repair_parallelism "
-      + "FROM repair_run "
-      + "JOIN repair_unit ON repair_unit_id = repair_unit.id "
-      + "WHERE repair_unit.cluster_name = :clusterName "
-      + "ORDER BY end_time DESC, start_time DESC "
-      + "LIMIT :limit";
-
-  String SQL_CLUSTER_SCHEDULE_OVERVIEW =
-      "SELECT repair_schedule.id, owner, cluster_name, keyspace_name, column_families, state, "
-      + "creation_time, next_activation, pause_time, intensity, segment_count, "
-      + "repair_parallelism, days_between "
-      + "FROM repair_schedule "
-      + "JOIN repair_unit ON repair_unit_id = repair_unit.id "
-      + "WHERE cluster_name = :clusterName";
->>>>>>> ef76a21d
 
   @SqlQuery("SELECT version()")
   String getVersion();
